--- conflicted
+++ resolved
@@ -63,21 +63,6 @@
   ///       )
   ///     )
   ///
-<<<<<<< HEAD
-  ///     store.send(.startButtonTapped),
-  ///
-  ///     scheduler.advance(by: .seconds(1))
-  ///     $0.receive(.timerTicked) { $0.count = 1 },
-  ///
-  ///     scheduler.advance(by: .seconds(5))
-  ///     $0.receive(.timerTicked) { $0.count = 2 }
-  ///     $0.receive(.timerTicked) { $0.count = 3 }
-  ///     $0.receive(.timerTicked) { $0.count = 4 }
-  ///     $0.receive(.timerTicked) { $0.count = 5 }
-  ///     $0.receive(.timerTicked) { $0.count = 6 }
-  ///
-  ///     $0.send(.stopButtonTapped)
-=======
   ///     store.send(.startButtonTapped)
   ///
   ///     scheduler.advance(by: .seconds(1))
@@ -91,7 +76,6 @@
   ///     store.receive(.timerTicked) { $0.count = 6 }
   ///
   ///     store.send(.stopButtonTapped)
->>>>>>> ccf6c7ca
   ///   }
   ///
   /// - Note: This effect is only meant to be used with features built in the Composable
